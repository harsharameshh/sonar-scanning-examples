// !$*UTF8*$!
{
	archiveVersion = 1;
	classes = {
	};
	objectVersion = 48;
	objects = {

/* Begin PBXBuildFile section */
		44AA047D1D6488A000008699 /* AppDelegate.swift in Sources */ = {isa = PBXBuildFile; fileRef = 44AA047C1D6488A000008699 /* AppDelegate.swift */; };
		44AA047F1D6488A000008699 /* Assets.xcassets in Resources */ = {isa = PBXBuildFile; fileRef = 44AA047E1D6488A000008699 /* Assets.xcassets */; };
		44AA04821D6488A000008699 /* MainMenu.xib in Resources */ = {isa = PBXBuildFile; fileRef = 44AA04801D6488A000008699 /* MainMenu.xib */; };
		44AA048D1D6488A100008699 /* swift_coverage_exampleTests.swift in Sources */ = {isa = PBXBuildFile; fileRef = 44AA048C1D6488A100008699 /* swift_coverage_exampleTests.swift */; };
		4A05182C2097676A00C423E2 /* AppDelegate2.swift in Sources */ = {isa = PBXBuildFile; fileRef = 4A05182B2097676A00C423E2 /* AppDelegate2.swift */; };
/* End PBXBuildFile section */

/* Begin PBXContainerItemProxy section */
		44AA04891D6488A100008699 /* PBXContainerItemProxy */ = {
			isa = PBXContainerItemProxy;
			containerPortal = 44AA04711D6488A000008699 /* Project object */;
			proxyType = 1;
			remoteGlobalIDString = 44AA04781D6488A000008699;
			remoteInfo = "swift-coverage-example";
		};
/* End PBXContainerItemProxy section */

/* Begin PBXFileReference section */
		44AA04791D6488A000008699 /* swift-coverage-example.app */ = {isa = PBXFileReference; explicitFileType = wrapper.application; includeInIndex = 0; path = "swift-coverage-example.app"; sourceTree = BUILT_PRODUCTS_DIR; };
		44AA047C1D6488A000008699 /* AppDelegate.swift */ = {isa = PBXFileReference; lastKnownFileType = sourcecode.swift; path = AppDelegate.swift; sourceTree = "<group>"; };
		44AA047E1D6488A000008699 /* Assets.xcassets */ = {isa = PBXFileReference; lastKnownFileType = folder.assetcatalog; path = Assets.xcassets; sourceTree = "<group>"; };
		44AA04811D6488A000008699 /* Base */ = {isa = PBXFileReference; lastKnownFileType = file.xib; name = Base; path = Base.lproj/MainMenu.xib; sourceTree = "<group>"; };
		44AA04831D6488A000008699 /* Info.plist */ = {isa = PBXFileReference; lastKnownFileType = text.plist.xml; path = Info.plist; sourceTree = "<group>"; };
		44AA04881D6488A100008699 /* swift-coverage-exampleTests.xctest */ = {isa = PBXFileReference; explicitFileType = wrapper.cfbundle; includeInIndex = 0; path = "swift-coverage-exampleTests.xctest"; sourceTree = BUILT_PRODUCTS_DIR; };
		44AA048C1D6488A100008699 /* swift_coverage_exampleTests.swift */ = {isa = PBXFileReference; lastKnownFileType = sourcecode.swift; path = swift_coverage_exampleTests.swift; sourceTree = "<group>"; };
		44AA048E1D6488A100008699 /* Info.plist */ = {isa = PBXFileReference; lastKnownFileType = text.plist.xml; path = Info.plist; sourceTree = "<group>"; };
		4A05182B2097676A00C423E2 /* AppDelegate2.swift */ = {isa = PBXFileReference; lastKnownFileType = sourcecode.swift; path = AppDelegate2.swift; sourceTree = "<group>"; };
/* End PBXFileReference section */

/* Begin PBXFrameworksBuildPhase section */
		44AA04761D6488A000008699 /* Frameworks */ = {
			isa = PBXFrameworksBuildPhase;
			buildActionMask = 2147483647;
			files = (
			);
			runOnlyForDeploymentPostprocessing = 0;
		};
		44AA04851D6488A100008699 /* Frameworks */ = {
			isa = PBXFrameworksBuildPhase;
			buildActionMask = 2147483647;
			files = (
			);
			runOnlyForDeploymentPostprocessing = 0;
		};
/* End PBXFrameworksBuildPhase section */

/* Begin PBXGroup section */
		44AA04701D6488A000008699 = {
			isa = PBXGroup;
			children = (
				44AA047B1D6488A000008699 /* swift-coverage-example */,
				44AA048B1D6488A100008699 /* swift-coverage-exampleTests */,
				44AA047A1D6488A000008699 /* Products */,
			);
			sourceTree = "<group>";
		};
		44AA047A1D6488A000008699 /* Products */ = {
			isa = PBXGroup;
			children = (
				44AA04791D6488A000008699 /* swift-coverage-example.app */,
				44AA04881D6488A100008699 /* swift-coverage-exampleTests.xctest */,
			);
			name = Products;
			sourceTree = "<group>";
		};
		44AA047B1D6488A000008699 /* swift-coverage-example */ = {
			isa = PBXGroup;
			children = (
				44AA047C1D6488A000008699 /* AppDelegate.swift */,
				44AA047E1D6488A000008699 /* Assets.xcassets */,
				44AA04801D6488A000008699 /* MainMenu.xib */,
				44AA04831D6488A000008699 /* Info.plist */,
				4A05182B2097676A00C423E2 /* AppDelegate2.swift */,
			);
			path = "swift-coverage-example";
			sourceTree = "<group>";
		};
		44AA048B1D6488A100008699 /* swift-coverage-exampleTests */ = {
			isa = PBXGroup;
			children = (
				44AA048C1D6488A100008699 /* swift_coverage_exampleTests.swift */,
				44AA048E1D6488A100008699 /* Info.plist */,
			);
			path = "swift-coverage-exampleTests";
			sourceTree = "<group>";
		};
/* End PBXGroup section */

/* Begin PBXNativeTarget section */
		44AA04781D6488A000008699 /* swift-coverage-example */ = {
			isa = PBXNativeTarget;
			buildConfigurationList = 44AA04911D6488A100008699 /* Build configuration list for PBXNativeTarget "swift-coverage-example" */;
			buildPhases = (
				44AA04751D6488A000008699 /* Sources */,
				44AA04761D6488A000008699 /* Frameworks */,
				44AA04771D6488A000008699 /* Resources */,
			);
			buildRules = (
			);
			dependencies = (
			);
			name = "swift-coverage-example";
			productName = "swift-coverage-example";
			productReference = 44AA04791D6488A000008699 /* swift-coverage-example.app */;
			productType = "com.apple.product-type.application";
		};
		44AA04871D6488A100008699 /* swift-coverage-exampleTests */ = {
			isa = PBXNativeTarget;
			buildConfigurationList = 44AA04941D6488A100008699 /* Build configuration list for PBXNativeTarget "swift-coverage-exampleTests" */;
			buildPhases = (
				44AA04841D6488A100008699 /* Sources */,
				44AA04851D6488A100008699 /* Frameworks */,
				44AA04861D6488A100008699 /* Resources */,
			);
			buildRules = (
			);
			dependencies = (
				44AA048A1D6488A100008699 /* PBXTargetDependency */,
			);
			name = "swift-coverage-exampleTests";
			productName = "swift-coverage-exampleTests";
			productReference = 44AA04881D6488A100008699 /* swift-coverage-exampleTests.xctest */;
			productType = "com.apple.product-type.bundle.unit-test";
		};
/* End PBXNativeTarget section */

/* Begin PBXProject section */
		44AA04711D6488A000008699 /* Project object */ = {
			isa = PBXProject;
			attributes = {
				LastSwiftUpdateCheck = 0730;
				LastUpgradeCheck = 0920;
				ORGANIZATIONNAME = SonarSource;
				TargetAttributes = {
					44AA04781D6488A000008699 = {
						CreatedOnToolsVersion = 7.3.1;
<<<<<<< HEAD
						LastSwiftMigration = 0830;
					};
					44AA04871D6488A100008699 = {
						CreatedOnToolsVersion = 7.3.1;
						LastSwiftMigration = 0830;
=======
						LastSwiftMigration = 0920;
					};
					44AA04871D6488A100008699 = {
						CreatedOnToolsVersion = 7.3.1;
						LastSwiftMigration = 0920;
>>>>>>> 8fc14d12
						TestTargetID = 44AA04781D6488A000008699;
					};
				};
			};
			buildConfigurationList = 44AA04741D6488A000008699 /* Build configuration list for PBXProject "swift-coverage-example" */;
			compatibilityVersion = "Xcode 8.0";
			developmentRegion = English;
			hasScannedForEncodings = 0;
			knownRegions = (
				en,
				Base,
			);
			mainGroup = 44AA04701D6488A000008699;
			productRefGroup = 44AA047A1D6488A000008699 /* Products */;
			projectDirPath = "";
			projectRoot = "";
			targets = (
				44AA04781D6488A000008699 /* swift-coverage-example */,
				44AA04871D6488A100008699 /* swift-coverage-exampleTests */,
			);
		};
/* End PBXProject section */

/* Begin PBXResourcesBuildPhase section */
		44AA04771D6488A000008699 /* Resources */ = {
			isa = PBXResourcesBuildPhase;
			buildActionMask = 2147483647;
			files = (
				44AA047F1D6488A000008699 /* Assets.xcassets in Resources */,
				44AA04821D6488A000008699 /* MainMenu.xib in Resources */,
			);
			runOnlyForDeploymentPostprocessing = 0;
		};
		44AA04861D6488A100008699 /* Resources */ = {
			isa = PBXResourcesBuildPhase;
			buildActionMask = 2147483647;
			files = (
			);
			runOnlyForDeploymentPostprocessing = 0;
		};
/* End PBXResourcesBuildPhase section */

/* Begin PBXSourcesBuildPhase section */
		44AA04751D6488A000008699 /* Sources */ = {
			isa = PBXSourcesBuildPhase;
			buildActionMask = 2147483647;
			files = (
				44AA047D1D6488A000008699 /* AppDelegate.swift in Sources */,
				4A05182C2097676A00C423E2 /* AppDelegate2.swift in Sources */,
			);
			runOnlyForDeploymentPostprocessing = 0;
		};
		44AA04841D6488A100008699 /* Sources */ = {
			isa = PBXSourcesBuildPhase;
			buildActionMask = 2147483647;
			files = (
				44AA048D1D6488A100008699 /* swift_coverage_exampleTests.swift in Sources */,
			);
			runOnlyForDeploymentPostprocessing = 0;
		};
/* End PBXSourcesBuildPhase section */

/* Begin PBXTargetDependency section */
		44AA048A1D6488A100008699 /* PBXTargetDependency */ = {
			isa = PBXTargetDependency;
			target = 44AA04781D6488A000008699 /* swift-coverage-example */;
			targetProxy = 44AA04891D6488A100008699 /* PBXContainerItemProxy */;
		};
/* End PBXTargetDependency section */

/* Begin PBXVariantGroup section */
		44AA04801D6488A000008699 /* MainMenu.xib */ = {
			isa = PBXVariantGroup;
			children = (
				44AA04811D6488A000008699 /* Base */,
			);
			name = MainMenu.xib;
			sourceTree = "<group>";
		};
/* End PBXVariantGroup section */

/* Begin XCBuildConfiguration section */
		44AA048F1D6488A100008699 /* Debug */ = {
			isa = XCBuildConfiguration;
			buildSettings = {
				ALWAYS_SEARCH_USER_PATHS = NO;
				CLANG_ANALYZER_NONNULL = YES;
				CLANG_CXX_LANGUAGE_STANDARD = "gnu++0x";
				CLANG_CXX_LIBRARY = "libc++";
				CLANG_ENABLE_MODULES = YES;
				CLANG_ENABLE_OBJC_ARC = YES;
				CLANG_WARN_BLOCK_CAPTURE_AUTORELEASING = YES;
				CLANG_WARN_BOOL_CONVERSION = YES;
				CLANG_WARN_COMMA = YES;
				CLANG_WARN_CONSTANT_CONVERSION = YES;
				CLANG_WARN_DIRECT_OBJC_ISA_USAGE = YES_ERROR;
				CLANG_WARN_EMPTY_BODY = YES;
				CLANG_WARN_ENUM_CONVERSION = YES;
				CLANG_WARN_INFINITE_RECURSION = YES;
				CLANG_WARN_INT_CONVERSION = YES;
				CLANG_WARN_NON_LITERAL_NULL_CONVERSION = YES;
				CLANG_WARN_OBJC_LITERAL_CONVERSION = YES;
				CLANG_WARN_OBJC_ROOT_CLASS = YES_ERROR;
				CLANG_WARN_RANGE_LOOP_ANALYSIS = YES;
				CLANG_WARN_STRICT_PROTOTYPES = YES;
				CLANG_WARN_SUSPICIOUS_MOVE = YES;
				CLANG_WARN_UNREACHABLE_CODE = YES;
				CLANG_WARN__DUPLICATE_METHOD_MATCH = YES;
				CODE_SIGN_IDENTITY = "-";
				COPY_PHASE_STRIP = NO;
				DEBUG_INFORMATION_FORMAT = dwarf;
				ENABLE_STRICT_OBJC_MSGSEND = YES;
				ENABLE_TESTABILITY = YES;
				GCC_C_LANGUAGE_STANDARD = gnu99;
				GCC_DYNAMIC_NO_PIC = NO;
				GCC_NO_COMMON_BLOCKS = YES;
				GCC_OPTIMIZATION_LEVEL = 0;
				GCC_PREPROCESSOR_DEFINITIONS = (
					"DEBUG=1",
					"$(inherited)",
				);
				GCC_WARN_64_TO_32_BIT_CONVERSION = YES;
				GCC_WARN_ABOUT_RETURN_TYPE = YES_ERROR;
				GCC_WARN_UNDECLARED_SELECTOR = YES;
				GCC_WARN_UNINITIALIZED_AUTOS = YES_AGGRESSIVE;
				GCC_WARN_UNUSED_FUNCTION = YES;
				GCC_WARN_UNUSED_VARIABLE = YES;
				MACOSX_DEPLOYMENT_TARGET = 10.12;
				MTL_ENABLE_DEBUG_INFO = YES;
				ONLY_ACTIVE_ARCH = YES;
				SDKROOT = macosx;
				SWIFT_OPTIMIZATION_LEVEL = "-Onone";
				SWIFT_VERSION = 3.0;
			};
			name = Debug;
		};
		44AA04901D6488A100008699 /* Release */ = {
			isa = XCBuildConfiguration;
			buildSettings = {
				ALWAYS_SEARCH_USER_PATHS = NO;
				CLANG_ANALYZER_NONNULL = YES;
				CLANG_CXX_LANGUAGE_STANDARD = "gnu++0x";
				CLANG_CXX_LIBRARY = "libc++";
				CLANG_ENABLE_MODULES = YES;
				CLANG_ENABLE_OBJC_ARC = YES;
				CLANG_WARN_BLOCK_CAPTURE_AUTORELEASING = YES;
				CLANG_WARN_BOOL_CONVERSION = YES;
				CLANG_WARN_COMMA = YES;
				CLANG_WARN_CONSTANT_CONVERSION = YES;
				CLANG_WARN_DIRECT_OBJC_ISA_USAGE = YES_ERROR;
				CLANG_WARN_EMPTY_BODY = YES;
				CLANG_WARN_ENUM_CONVERSION = YES;
				CLANG_WARN_INFINITE_RECURSION = YES;
				CLANG_WARN_INT_CONVERSION = YES;
				CLANG_WARN_NON_LITERAL_NULL_CONVERSION = YES;
				CLANG_WARN_OBJC_LITERAL_CONVERSION = YES;
				CLANG_WARN_OBJC_ROOT_CLASS = YES_ERROR;
				CLANG_WARN_RANGE_LOOP_ANALYSIS = YES;
				CLANG_WARN_STRICT_PROTOTYPES = YES;
				CLANG_WARN_SUSPICIOUS_MOVE = YES;
				CLANG_WARN_UNREACHABLE_CODE = YES;
				CLANG_WARN__DUPLICATE_METHOD_MATCH = YES;
				CODE_SIGN_IDENTITY = "-";
				COPY_PHASE_STRIP = NO;
				DEBUG_INFORMATION_FORMAT = "dwarf-with-dsym";
				ENABLE_NS_ASSERTIONS = NO;
				ENABLE_STRICT_OBJC_MSGSEND = YES;
				GCC_C_LANGUAGE_STANDARD = gnu99;
				GCC_NO_COMMON_BLOCKS = YES;
				GCC_WARN_64_TO_32_BIT_CONVERSION = YES;
				GCC_WARN_ABOUT_RETURN_TYPE = YES_ERROR;
				GCC_WARN_UNDECLARED_SELECTOR = YES;
				GCC_WARN_UNINITIALIZED_AUTOS = YES_AGGRESSIVE;
				GCC_WARN_UNUSED_FUNCTION = YES;
				GCC_WARN_UNUSED_VARIABLE = YES;
				MACOSX_DEPLOYMENT_TARGET = 10.12;
				MTL_ENABLE_DEBUG_INFO = NO;
				SDKROOT = macosx;
				SWIFT_OPTIMIZATION_LEVEL = "-Owholemodule";
				SWIFT_VERSION = 3.0;
			};
			name = Release;
		};
		44AA04921D6488A100008699 /* Debug */ = {
			isa = XCBuildConfiguration;
			buildSettings = {
				ASSETCATALOG_COMPILER_APPICON_NAME = AppIcon;
				COMBINE_HIDPI_IMAGES = YES;
				INFOPLIST_FILE = "swift-coverage-example/Info.plist";
				LD_RUNPATH_SEARCH_PATHS = "$(inherited) @executable_path/../Frameworks";
				PRODUCT_BUNDLE_IDENTIFIER = "sonar.swift-coverage-example";
				PRODUCT_NAME = "$(TARGET_NAME)";
<<<<<<< HEAD
				SWIFT_VERSION = 3.0;
=======
				SWIFT_SWIFT3_OBJC_INFERENCE = On;
				SWIFT_VERSION = 4.0;
>>>>>>> 8fc14d12
			};
			name = Debug;
		};
		44AA04931D6488A100008699 /* Release */ = {
			isa = XCBuildConfiguration;
			buildSettings = {
				ASSETCATALOG_COMPILER_APPICON_NAME = AppIcon;
				COMBINE_HIDPI_IMAGES = YES;
				INFOPLIST_FILE = "swift-coverage-example/Info.plist";
				LD_RUNPATH_SEARCH_PATHS = "$(inherited) @executable_path/../Frameworks";
				PRODUCT_BUNDLE_IDENTIFIER = "sonar.swift-coverage-example";
				PRODUCT_NAME = "$(TARGET_NAME)";
<<<<<<< HEAD
				SWIFT_VERSION = 3.0;
=======
				SWIFT_SWIFT3_OBJC_INFERENCE = On;
				SWIFT_VERSION = 4.0;
>>>>>>> 8fc14d12
			};
			name = Release;
		};
		44AA04951D6488A100008699 /* Debug */ = {
			isa = XCBuildConfiguration;
			buildSettings = {
				BUNDLE_LOADER = "$(TEST_HOST)";
				COMBINE_HIDPI_IMAGES = YES;
				INFOPLIST_FILE = "swift-coverage-exampleTests/Info.plist";
				LD_RUNPATH_SEARCH_PATHS = "$(inherited) @executable_path/../Frameworks @loader_path/../Frameworks";
				PRODUCT_BUNDLE_IDENTIFIER = "sonar.swift-coverage-exampleTests";
				PRODUCT_NAME = "$(TARGET_NAME)";
<<<<<<< HEAD
				SWIFT_VERSION = 3.0;
=======
				SWIFT_SWIFT3_OBJC_INFERENCE = On;
				SWIFT_VERSION = 4.0;
>>>>>>> 8fc14d12
				TEST_HOST = "$(BUILT_PRODUCTS_DIR)/swift-coverage-example.app/Contents/MacOS/swift-coverage-example";
			};
			name = Debug;
		};
		44AA04961D6488A100008699 /* Release */ = {
			isa = XCBuildConfiguration;
			buildSettings = {
				BUNDLE_LOADER = "$(TEST_HOST)";
				COMBINE_HIDPI_IMAGES = YES;
				INFOPLIST_FILE = "swift-coverage-exampleTests/Info.plist";
				LD_RUNPATH_SEARCH_PATHS = "$(inherited) @executable_path/../Frameworks @loader_path/../Frameworks";
				PRODUCT_BUNDLE_IDENTIFIER = "sonar.swift-coverage-exampleTests";
				PRODUCT_NAME = "$(TARGET_NAME)";
<<<<<<< HEAD
				SWIFT_VERSION = 3.0;
=======
				SWIFT_SWIFT3_OBJC_INFERENCE = On;
				SWIFT_VERSION = 4.0;
>>>>>>> 8fc14d12
				TEST_HOST = "$(BUILT_PRODUCTS_DIR)/swift-coverage-example.app/Contents/MacOS/swift-coverage-example";
			};
			name = Release;
		};
/* End XCBuildConfiguration section */

/* Begin XCConfigurationList section */
		44AA04741D6488A000008699 /* Build configuration list for PBXProject "swift-coverage-example" */ = {
			isa = XCConfigurationList;
			buildConfigurations = (
				44AA048F1D6488A100008699 /* Debug */,
				44AA04901D6488A100008699 /* Release */,
			);
			defaultConfigurationIsVisible = 0;
			defaultConfigurationName = Release;
		};
		44AA04911D6488A100008699 /* Build configuration list for PBXNativeTarget "swift-coverage-example" */ = {
			isa = XCConfigurationList;
			buildConfigurations = (
				44AA04921D6488A100008699 /* Debug */,
				44AA04931D6488A100008699 /* Release */,
			);
			defaultConfigurationIsVisible = 0;
			defaultConfigurationName = Release;
		};
		44AA04941D6488A100008699 /* Build configuration list for PBXNativeTarget "swift-coverage-exampleTests" */ = {
			isa = XCConfigurationList;
			buildConfigurations = (
				44AA04951D6488A100008699 /* Debug */,
				44AA04961D6488A100008699 /* Release */,
			);
			defaultConfigurationIsVisible = 0;
			defaultConfigurationName = Release;
		};
/* End XCConfigurationList section */
	};
	rootObject = 44AA04711D6488A000008699 /* Project object */;
}<|MERGE_RESOLUTION|>--- conflicted
+++ resolved
@@ -143,19 +143,11 @@
 				TargetAttributes = {
 					44AA04781D6488A000008699 = {
 						CreatedOnToolsVersion = 7.3.1;
-<<<<<<< HEAD
-						LastSwiftMigration = 0830;
-					};
-					44AA04871D6488A100008699 = {
-						CreatedOnToolsVersion = 7.3.1;
-						LastSwiftMigration = 0830;
-=======
 						LastSwiftMigration = 0920;
 					};
 					44AA04871D6488A100008699 = {
 						CreatedOnToolsVersion = 7.3.1;
 						LastSwiftMigration = 0920;
->>>>>>> 8fc14d12
 						TestTargetID = 44AA04781D6488A000008699;
 					};
 				};
@@ -348,12 +340,8 @@
 				LD_RUNPATH_SEARCH_PATHS = "$(inherited) @executable_path/../Frameworks";
 				PRODUCT_BUNDLE_IDENTIFIER = "sonar.swift-coverage-example";
 				PRODUCT_NAME = "$(TARGET_NAME)";
-<<<<<<< HEAD
-				SWIFT_VERSION = 3.0;
-=======
 				SWIFT_SWIFT3_OBJC_INFERENCE = On;
 				SWIFT_VERSION = 4.0;
->>>>>>> 8fc14d12
 			};
 			name = Debug;
 		};
@@ -366,12 +354,8 @@
 				LD_RUNPATH_SEARCH_PATHS = "$(inherited) @executable_path/../Frameworks";
 				PRODUCT_BUNDLE_IDENTIFIER = "sonar.swift-coverage-example";
 				PRODUCT_NAME = "$(TARGET_NAME)";
-<<<<<<< HEAD
-				SWIFT_VERSION = 3.0;
-=======
 				SWIFT_SWIFT3_OBJC_INFERENCE = On;
 				SWIFT_VERSION = 4.0;
->>>>>>> 8fc14d12
 			};
 			name = Release;
 		};
@@ -384,12 +368,8 @@
 				LD_RUNPATH_SEARCH_PATHS = "$(inherited) @executable_path/../Frameworks @loader_path/../Frameworks";
 				PRODUCT_BUNDLE_IDENTIFIER = "sonar.swift-coverage-exampleTests";
 				PRODUCT_NAME = "$(TARGET_NAME)";
-<<<<<<< HEAD
-				SWIFT_VERSION = 3.0;
-=======
 				SWIFT_SWIFT3_OBJC_INFERENCE = On;
 				SWIFT_VERSION = 4.0;
->>>>>>> 8fc14d12
 				TEST_HOST = "$(BUILT_PRODUCTS_DIR)/swift-coverage-example.app/Contents/MacOS/swift-coverage-example";
 			};
 			name = Debug;
@@ -403,12 +383,8 @@
 				LD_RUNPATH_SEARCH_PATHS = "$(inherited) @executable_path/../Frameworks @loader_path/../Frameworks";
 				PRODUCT_BUNDLE_IDENTIFIER = "sonar.swift-coverage-exampleTests";
 				PRODUCT_NAME = "$(TARGET_NAME)";
-<<<<<<< HEAD
-				SWIFT_VERSION = 3.0;
-=======
 				SWIFT_SWIFT3_OBJC_INFERENCE = On;
 				SWIFT_VERSION = 4.0;
->>>>>>> 8fc14d12
 				TEST_HOST = "$(BUILT_PRODUCTS_DIR)/swift-coverage-example.app/Contents/MacOS/swift-coverage-example";
 			};
 			name = Release;
