--- conflicted
+++ resolved
@@ -15,7 +15,6 @@
         A().foo()
     }
     
-<<<<<<< HEAD
     override func tearDown() {
         // Put teardown code here. This method is called after the invocation of each test method in the class.
         super.tearDown()
@@ -31,10 +30,9 @@
         self.measure {
             // Put the code you want to measure the time of here.
         }
-=======
+
     func testFoo2() {
         AB().foo()
->>>>>>> 8fc14d12
     }
     
 }